--- conflicted
+++ resolved
@@ -52,11 +52,7 @@
 
         if not db_url:
             log_error(logger, "未找到数据库连接配置", "Query")
-<<<<<<< HEAD
-            raise RuntimeError("未找到数据库连接配置")
-=======
             return None
->>>>>>> 594df478
 
         overview: Dict[str, Any] = {
             "queried_at": datetime.utcnow().isoformat() + "Z",
@@ -95,11 +91,7 @@
 
         if databases_df.empty:
             log_error(logger, "未找到任何数据库", "Query")
-<<<<<<< HEAD
-            raise RuntimeError("未找到任何业务数据库")
-=======
             return None
->>>>>>> 594df478
 
         log_success(
             logger,
@@ -173,11 +165,7 @@
 
     except Exception as e:
         log_error(logger, f"查询数据库信息失败: {e}", "Query")
-<<<<<<< HEAD
-        raise RuntimeError(f"查询数据库信息失败: {e}") from e
-=======
         return None
->>>>>>> 594df478
     finally:
         if db_manager is not None:
             try:
@@ -201,13 +189,6 @@
 
     log_module_start(logger, "Query")
 
-<<<<<<< HEAD
-    result = query_database_info(logger)
-    if result is None:
-        log_error(logger, "模块执行失败", "Query")
-        raise RuntimeError("数据库查询未返回数据")
-    return result
-=======
     try:
         result = query_database_info(logger)
         if result is not None:
@@ -217,5 +198,4 @@
         return {"status": "error"}
     except Exception as e:
         log_error(logger, f"模块执行失败: {e}", "Query")
-        return {"status": "error", "message": str(e)}
->>>>>>> 594df478
+        return {"status": "error", "message": str(e)}