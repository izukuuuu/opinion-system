--- conflicted
+++ resolved
@@ -96,11 +96,8 @@
   BriefcaseIcon,
   ChevronDoubleLeftIcon,
   ChevronDoubleRightIcon,
-<<<<<<< HEAD
   CircleStackIcon,
-=======
   Cog6ToothIcon,
->>>>>>> f8679e79
   DocumentArrowUpIcon,
   Squares2X2Icon
 } from '@heroicons/vue/24/outline'
