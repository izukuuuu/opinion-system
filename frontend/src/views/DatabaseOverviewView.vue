<template>
  <section class="database-view">
    <header class="database-view__header">
      <CircleStackIcon class="database-view__icon" />
      <div class="database-view__title-group">
        <h1>数据库概览</h1>
        <p>连接后端数据库，查看数据库内容。查看数据库的连接信息、库表结构与数据量。</p>
      </div>
      <button type="button" class="database-view__refresh" @click="refresh" :disabled="loading">
        <ArrowPathIcon class="database-view__refresh-icon" :class="{ 'is-spinning': loading }" />
        {{ loading ? '刷新中…' : '刷新数据' }}
      </button>
    </header>

    <nav class="database-view__tabs" role="tablist" aria-label="数据库信息视图">
      <button
        v-for="tab in tabs"
        :key="tab.key"
        class="database-view__tab"
        :class="{ 'database-view__tab--active': activeTab === tab.key }"
        type="button"
        role="tab"
        :id="`database-tab-${tab.key}`"
        :aria-selected="activeTab === tab.key"
        :aria-controls="`database-panel-${tab.key}`"
        @click="setActiveTab(tab.key)"
      >
        {{ tab.label }}
      </button>
    </nav>

    <section v-if="error" class="database-view__alert" role="alert">
      <p>{{ error }}</p>
      <p class="database-view__alert-hint">请检查后端服务与数据库配置，稍后再试。</p>
    </section>

    <section
      v-if="activeTab === 'overview'"
      class="database-view__panel"
      role="tabpanel"
      id="database-panel-overview"
      aria-labelledby="database-tab-overview"
    >
      <section v-if="hasData" class="database-view__overview">
        <article class="card">
          <header>
            <h2>连接信息</h2>
            <p>从配置文件推断出的数据库连接要素。</p>
          </header>
          <dl class="database-view__details">
            <div v-for="detail in connectionDetails" :key="detail.label">
              <dt>{{ detail.label }}</dt>
              <dd>{{ detail.value }}</dd>
            </div>
          </dl>
        </article>

        <article class="card">
          <header>
            <h2>数据量统计</h2>
            <p>帮助快速了解业务数据规模。</p>
          </header>
          <ul class="database-view__stats">
            <li>
              <span class="database-view__stats-label">业务数据库</span>
              <strong>{{ summaryStats.databaseCount }}</strong>
            </li>
            <li>
              <span class="database-view__stats-label">总表数</span>
              <strong>{{ summaryStats.tableCount }}</strong>
            </li>
            <li>
              <span class="database-view__stats-label">已统计行数</span>
              <strong>{{ summaryStats.rowCount }}</strong>
            </li>
          </ul>
          <footer class="database-view__footer" v-if="queriedAt">
            <ServerStackIcon class="database-view__footer-icon" />
            <span>最近一次查询：{{ queriedAt }}</span>
          </footer>
        </article>
      </section>

      <section v-if="loading" class="database-view__skeleton">
        <div class="database-view__skeleton-card" v-for="index in 2" :key="index"></div>
      </section>

      <section v-if="hasData" class="database-view__databases">
        <article v-for="database in databases" :key="database.name" class="database-card">
          <header class="database-card__header">
            <h3>{{ database.name }}</h3>
            <p>{{ database.table_count }} 张表 · {{ formatNumber(database.total_rows) }} 行</p>
          </header>
          <ul class="database-card__tables">
            <li
              v-for="table in database.tables"
              :key="table.name"
              :class="['database-card__table', { 'database-card__table--error': table.error }]"
            >
              <span class="database-card__table-name">{{ table.name }}</span>
              <span v-if="table.error" class="database-card__table-error">{{ table.error }}</span>
              <span v-else class="database-card__table-count">{{ formatNumber(table.record_count) }} 行</span>
            </li>
          </ul>
          <p v-if="!database.tables.length" class="database-card__empty">该库暂无业务表。</p>
        </article>
      </section>

      <p v-if="!loading && !hasData && !error" class="database-view__empty">
        未检索到业务数据库，请确认配置是否正确。
      </p>
<<<<<<< HEAD
    </section>

    <section
      v-else-if="activeTab === 'table'"
      class="database-view__panel"
      role="tabpanel"
      id="database-panel-table"
      aria-labelledby="database-tab-table"
    >
      <section v-if="loading" class="database-view__skeleton">
        <div class="database-view__skeleton-card" v-for="index in 2" :key="index"></div>
      </section>

      <section v-if="hasData" class="database-view__table-grid">
        <article v-for="database in tableViewDatabases" :key="database.name" class="database-table-card">
          <header class="database-table-card__header">
            <h3>{{ database.name }}</h3>
            <p>{{ database.table_count }} 张表 · {{ formatNumber(database.total_rows) }} 行</p>
          </header>

          <table class="database-table" role="grid">
            <thead>
              <tr>
                <th scope="col">表名</th>
                <th scope="col" class="database-table__count">数据量</th>
                <th scope="col" class="database-table__status">状态</th>
              </tr>
            </thead>
            <tbody>
              <tr v-for="table in database.tables" :key="table.name">
                <th scope="row">{{ table.name }}</th>
                <td class="database-table__count">
                  {{ table.error ? '—' : formatNumber(table.record_count) }}
                </td>
                <td class="database-table__status">
                  <span v-if="table.error" class="database-table__status--error">{{ table.error }}</span>
                  <span v-else class="database-table__status--success">正常</span>
                </td>
              </tr>
              <tr v-if="!database.tables.length">
                <td colspan="3" class="database-table__empty">该库暂无业务表。</td>
              </tr>
            </tbody>
          </table>
        </article>
      </section>

      <p v-if="!loading && !hasData && !error" class="database-view__empty">
        未检索到业务数据库，请确认配置是否正确。
      </p>
    </section>

    <section
      v-else-if="activeTab === 'preview'"
      class="database-view__panel"
      role="tabpanel"
      id="database-panel-preview"
      aria-labelledby="database-tab-preview"
    >
      <section v-if="loading" class="database-view__skeleton">
        <div class="database-view__skeleton-card" v-for="index in 2" :key="index"></div>
      </section>

      <section v-if="hasData" class="database-view__preview">
        <article v-for="database in tableViewDatabases" :key="database.name" class="database-preview-card">
          <header class="database-preview-card__header">
            <h3>{{ database.name }}</h3>
            <p>{{ database.table_count }} 张表 · {{ formatNumber(database.total_rows) }} 行</p>
          </header>
          <p class="database-preview-card__hint">预览最近 5 条数据，快速确认字段与内容是否正确。</p>

          <div v-for="table in database.tables" :key="table.name" class="table-preview">
            <header class="table-preview__header">
              <h4>{{ table.name }}</h4>
              <span class="table-preview__meta">
                {{ table.error ? '查询失败' : `${formatNumber(table.record_count)} 行` }}
              </span>
            </header>
            <p v-if="table.error" class="table-preview__error">{{ table.error }}</p>
            <p v-else-if="table.preview_error" class="table-preview__error">{{ table.preview_error }}</p>
            <p v-else-if="!table.preview || !table.preview.rows.length" class="table-preview__empty">
              暂无可预览的数据。
            </p>
            <div v-else class="table-preview__table-wrapper">
              <table class="table-preview__table">
                <thead>
                  <tr>
                    <th v-for="column in table.preview.columns" :key="column" scope="col">
                      {{ column }}
                    </th>
                  </tr>
                </thead>
                <tbody>
                  <tr v-for="(row, rowIndex) in table.preview.rows" :key="rowIndex">
                    <td v-for="column in table.preview.columns" :key="column">
                      {{ formatPreviewValue(row[column]) }}
                    </td>
                  </tr>
                </tbody>
              </table>
            </div>
          </div>
        </article>
      </section>

      <p v-if="!loading && !hasData && !error" class="database-view__empty">
        未检索到业务数据库，请确认配置是否正确。
      </p>
=======
>>>>>>> dfd64c0b
    </section>

    <section
      v-else
      class="database-view__panel"
      role="tabpanel"
      id="database-panel-raw"
      aria-labelledby="database-tab-raw"
    >
      <div class="database-view__raw" v-if="hasPayload">
        <header class="database-view__raw-header">
          <h2>原始响应数据</h2>
          <p>以下内容展示了后端返回的完整 JSON，便于对照排查。</p>
        </header>
        <pre class="database-view__raw-code">{{ rawPayload }}</pre>
      </div>
      <p v-else class="database-view__raw-placeholder">
        暂无可展示的数据，请先点击上方的“刷新数据”按钮获取最新结果。
      </p>
    </section>
  </section>
</template>

<script setup>
import { computed, onMounted, ref } from 'vue'
import { ArrowPathIcon, CircleStackIcon, ServerStackIcon } from '@heroicons/vue/24/outline'

import { useBackendClient } from '../composables/useBackendClient'

const { callApi } = useBackendClient()

const loading = ref(false)
const error = ref('')
const payload = ref(null)
const activeTab = ref('overview')

const numberFormatter = new Intl.NumberFormat('zh-CN')
const formatNumber = (value) => {
  if (value === null || value === undefined || Number.isNaN(Number(value))) return '—'
  return numberFormatter.format(Number(value))
}
const formatPreviewValue = (value) => {
  if (value === null || value === undefined) return '—'
  if (typeof value === 'number') return numberFormatter.format(value)
  if (typeof value === 'boolean') return value ? 'TRUE' : 'FALSE'
  if (typeof value === 'object') return JSON.stringify(value)
  return String(value)
}

const tabs = [
  { key: 'overview', label: '数据概览' },
  { key: 'table', label: '表格视图' },
  { key: 'preview', label: '数据预览' },
  { key: 'raw', label: '原始 JSON' }
]

const setActiveTab = (key) => {
  if (tabs.some((tab) => tab.key === key)) {
    activeTab.value = key
  }
}

const tabs = [
  { key: 'overview', label: '数据概览' },
  { key: 'raw', label: '原始 JSON' }
]

const setActiveTab = (key) => {
  if (tabs.some((tab) => tab.key === key)) {
    activeTab.value = key
  }
}

const queriedAt = computed(() => {
  if (!payload.value?.queried_at) return ''
  try {
    return new Date(payload.value.queried_at).toLocaleString()
  } catch (err) {
    return payload.value.queried_at
  }
})

const connectionDetails = computed(() => {
  const connection = payload.value?.connection ?? {}
  const items = [
    { label: '驱动', value: connection.driver || '未知' },
    { label: '主机', value: connection.host || '未配置' },
    { label: '端口', value: connection.port || '未配置' },
    { label: '默认数据库', value: connection.database || '未配置' },
    { label: '用户名', value: connection.username || '未配置' },
    {
      label: '密码配置',
      value: connection.has_password ? '已配置' : '未配置'
    }
  ]
  return items.filter((item) => item.value !== undefined && item.value !== null)
})

const summaryStats = computed(() => {
  const summary = payload.value?.summary ?? {}
  return {
    databaseCount: summary.database_count ? formatNumber(summary.database_count) : '0',
    tableCount: summary.table_count ? formatNumber(summary.table_count) : '0',
    rowCount: summary.row_count ? formatNumber(summary.row_count) : '0'
  }
})

const databases = computed(() => payload.value?.databases ?? [])
const tableViewDatabases = computed(() =>
  databases.value.map((database) => ({
    ...database,
    tables: [...(database.tables ?? [])].sort((a, b) => {
      const aValue = Number.isFinite(Number(a.record_count)) ? Number(a.record_count) : 0
      const bValue = Number.isFinite(Number(b.record_count)) ? Number(b.record_count) : 0
      return bValue - aValue
    })
  }))
)
const hasData = computed(() => (databases.value?.length ?? 0) > 0)
const hasPayload = computed(() => !!payload.value)
const rawPayload = computed(() => {
  if (!payload.value) return ''
  try {
    return JSON.stringify(payload.value, null, 2)
  } catch (err) {
    return String(payload.value)
  }
})

const refresh = async () => {
  loading.value = true
  error.value = ''
  try {
    const response = await callApi('/api/query', { method: 'POST', body: JSON.stringify({}) })
    payload.value = response.data ?? null
  } catch (err) {
    error.value = err instanceof Error ? err.message : String(err)
    payload.value = null
  } finally {
    loading.value = false
  }
}

onMounted(refresh)
</script>

<style scoped>
.database-view {
  display: flex;
  flex-direction: column;
  gap: 2rem;
  padding: 2.5rem;
  background: rgba(255, 255, 255, 0.92);
  border-radius: 28px;
  border: 1px solid rgba(148, 163, 184, 0.16);
  box-shadow: 0 25px 60px -30px rgba(15, 23, 42, 0.35);
}

.database-view__header {
  display: flex;
  align-items: center;
  gap: 1.75rem;
}

.database-view__tabs {
  display: inline-flex;
  background: rgba(15, 23, 42, 0.04);
  border-radius: 999px;
  padding: 0.35rem;
  width: fit-content;
  box-shadow: inset 0 1px 2px rgba(15, 23, 42, 0.06);
  margin: -0.75rem 0 0.75rem;
}

.database-view__tab {
  border: none;
  background: transparent;
  padding: 0.4rem 1.2rem;
  border-radius: 999px;
  font-weight: 600;
  color: #475569;
  cursor: pointer;
  transition: background 0.2s ease, color 0.2s ease, box-shadow 0.2s ease;
}

.database-view__tab:focus-visible {
  outline: 2px solid rgba(37, 99, 235, 0.45);
  outline-offset: 2px;
}

.database-view__tab--active {
  background: #fff;
  color: #1f2937;
  box-shadow: 0 8px 20px -10px rgba(15, 23, 42, 0.35);
}

.database-view__icon {
  width: 3rem;
  height: 3rem;
  color: #0f172a;
}

.database-view__title-group h1 {
  margin: 0;
  font-size: 2rem;
  font-weight: 700;
}

.database-view__title-group p {
  margin: 0.35rem 0 0;
  color: #475569;
  max-width: 640px;
}

.database-view__refresh {
  margin-left: auto;
  border: none;
  background: linear-gradient(135deg, #2563eb 0%, #7c3aed 100%);
  color: #fff;
  padding: 0.65rem 1.3rem;
  border-radius: 999px;
  display: inline-flex;
  align-items: center;
  gap: 0.5rem;
  cursor: pointer;
  font-weight: 600;
  transition: transform 0.2s ease, box-shadow 0.2s ease;
}

.database-view__refresh:disabled {
  opacity: 0.7;
  cursor: not-allowed;
  box-shadow: none;
}

.database-view__refresh:not(:disabled):hover {
  transform: translateY(-1px);
  box-shadow: 0 15px 30px rgba(37, 99, 235, 0.28);
}

.database-view__refresh-icon {
  width: 1.25rem;
  height: 1.25rem;
}

.database-view__refresh-icon.is-spinning {
  animation: spin 1s linear infinite;
}

.database-view__alert {
  background: rgba(220, 38, 38, 0.08);
  border: 1px solid rgba(220, 38, 38, 0.18);
  border-radius: 18px;
  padding: 1.25rem 1.5rem;
  color: #b91c1c;
}

.database-view__alert p {
  margin: 0.25rem 0;
}

.database-view__alert-hint {
  color: rgba(185, 28, 28, 0.8);
}

.database-view__overview {
  display: grid;
  grid-template-columns: repeat(auto-fit, minmax(260px, 1fr));
  gap: 1.75rem;
}

.database-view__details {
  margin: 0;
  display: grid;
  gap: 1rem;
}

.database-view__details div {
  display: flex;
  justify-content: space-between;
  align-items: baseline;
  border-bottom: 1px solid rgba(148, 163, 184, 0.18);
  padding-bottom: 0.6rem;
}

.database-view__details dt {
  margin: 0;
  font-weight: 600;
  color: #1f2937;
}

.database-view__details dd {
  margin: 0;
  color: #475569;
}

.database-view__stats {
  list-style: none;
  padding: 0;
  margin: 0;
  display: flex;
  flex-direction: column;
  gap: 0.75rem;
}

.database-view__stats-label {
  color: #475569;
  font-size: 0.9rem;
}

.database-view__stats strong {
  display: block;
  font-size: 1.5rem;
  font-weight: 700;
  color: #111827;
}

.database-view__footer {
  margin-top: 1.5rem;
  display: flex;
  align-items: center;
  gap: 0.5rem;
  color: #475569;
}

.database-view__footer-icon {
  width: 1.25rem;
  height: 1.25rem;
}

.database-view__panel {
  display: flex;
  flex-direction: column;
  gap: 2rem;
}

.database-view__skeleton {
  display: grid;
  grid-template-columns: repeat(auto-fit, minmax(220px, 1fr));
  gap: 1.5rem;
}

.database-view__skeleton-card {
  height: 140px;
  border-radius: 22px;
  background: linear-gradient(90deg, rgba(226, 232, 240, 0.6), rgba(241, 245, 249, 0.9), rgba(226, 232, 240, 0.6));
  background-size: 200% 100%;
  animation: shimmer 1.4s ease-in-out infinite;
}

.database-view__databases {
  display: grid;
  grid-template-columns: repeat(auto-fit, minmax(320px, 1fr));
  gap: 1.75rem;
}

.database-view__table-grid {
  display: grid;
  grid-template-columns: repeat(auto-fit, minmax(360px, 1fr));
  gap: 1.75rem;
}
.database-view__preview {
  display: grid;
  grid-template-columns: repeat(auto-fit, minmax(380px, 1fr));
  gap: 1.75rem;
}

.database-card {
  background: rgba(255, 255, 255, 0.92);
  border-radius: 24px;
  border: 1px solid rgba(148, 163, 184, 0.16);
  padding: 1.5rem 1.75rem;
  box-shadow: 0 22px 48px -28px rgba(15, 23, 42, 0.32);
  display: flex;
  flex-direction: column;
  gap: 1.1rem;
}

.database-card__header h3 {
  margin: 0;
  font-size: 1.3rem;
  font-weight: 700;
}

.database-card__header p {
  margin: 0.35rem 0 0;
  color: #475569;
}

.database-card__tables {
  list-style: none;
  padding: 0;
  margin: 0;
  display: flex;
  flex-direction: column;
  gap: 0.65rem;
}

.database-card__table {
  display: flex;
  justify-content: space-between;
  gap: 1rem;
  padding: 0.6rem 0.75rem;
  background: rgba(15, 23, 42, 0.03);
  border-radius: 14px;
  align-items: baseline;
}

.database-card__table-name {
  font-weight: 600;
  color: #1f2937;
}

.database-card__table-count {
  color: #2563eb;
  font-weight: 600;
}

.database-card__table--error {
  border: 1px solid rgba(220, 38, 38, 0.25);
  background: rgba(220, 38, 38, 0.05);
}

.database-card__table-error {
  color: #b91c1c;
  font-weight: 600;
  text-align: right;
}

.database-card__empty {
  margin: 0;
  color: #64748b;
  font-style: italic;
}

.database-table-card {
  background: rgba(255, 255, 255, 0.95);
  border-radius: 24px;
  border: 1px solid rgba(148, 163, 184, 0.16);
  padding: 1.5rem 1.75rem;
  box-shadow: 0 22px 48px -28px rgba(15, 23, 42, 0.32);
  display: flex;
  flex-direction: column;
  gap: 1.1rem;
}

.database-table-card__header h3 {
  margin: 0;
  font-size: 1.3rem;
  font-weight: 700;
}

.database-table-card__header p {
  margin: 0.35rem 0 0;
  color: #475569;
}

.database-table {
  width: 100%;
  border-collapse: collapse;
  font-size: 0.95rem;
  color: #1f2937;
}

.database-table thead tr {
  background: rgba(15, 23, 42, 0.04);
}

.database-table th,
.database-table td {
  padding: 0.75rem 0.5rem;
  text-align: left;
}

.database-table__count {
  text-align: right;
  font-variant-numeric: tabular-nums;
  color: #2563eb;
  font-weight: 600;
}

.database-table__status {
  text-align: right;
  width: 110px;
}

.database-table__status--success {
  color: #0f766e;
  font-weight: 600;
}

.database-table__status--error {
  color: #b91c1c;
  font-weight: 600;
}

.database-table tbody tr + tr {
  border-top: 1px solid rgba(148, 163, 184, 0.25);
}

.database-table__empty {
  padding: 1.25rem 0.5rem;
  text-align: center;
  color: #64748b;
  font-style: italic;
}
.database-preview-card {
  background: rgba(255, 255, 255, 0.92);
  border-radius: 24px;
  border: 1px solid rgba(148, 163, 184, 0.16);
  padding: 1.5rem 1.75rem;
  box-shadow: 0 22px 48px -28px rgba(15, 23, 42, 0.32);
  display: flex;
  flex-direction: column;
  gap: 1.5rem;
}
.database-preview-card__header h3 {
  margin: 0;
  font-size: 1.3rem;
  font-weight: 700;
}
.database-preview-card__header p {
  margin: 0.35rem 0 0;
  color: #475569;
}
.database-preview-card__hint {
  margin: 0;
  color: #64748b;
  font-size: 0.9rem;
}
.table-preview {
  display: flex;
  flex-direction: column;
  gap: 0.75rem;
  padding: 1rem 0;
  border-top: 1px solid rgba(148, 163, 184, 0.24);
}
.table-preview:first-of-type {
  border-top: none;
  padding-top: 0;
}
.table-preview__header {
  display: flex;
  justify-content: space-between;
  align-items: baseline;
  gap: 0.75rem;
}
.table-preview__header h4 {
  margin: 0;
  font-size: 1.1rem;
  font-weight: 600;
}
.table-preview__meta {
  font-size: 0.85rem;
  color: #475569;
}
.table-preview__error {
  margin: 0;
  color: #b91c1c;
  font-weight: 500;
}
.table-preview__empty {
  margin: 0;
  color: #64748b;
  font-style: italic;
}
.table-preview__table-wrapper {
  border: 1px solid rgba(148, 163, 184, 0.24);
  border-radius: 16px;
  background: rgba(248, 250, 252, 0.9);
  position: relative;
  overflow-x: auto;
}
.table-preview__table-wrapper::after {
  content: '仅显示前 5 行';
  position: absolute;
  right: 0.75rem;
  bottom: 0.75rem;
  font-size: 0.75rem;
  color: #94a3b8;
}
.table-preview__table {
  width: 100%;
  border-collapse: collapse;
  min-width: 360px;
}
.table-preview__table thead {
  background: rgba(226, 232, 240, 0.6);
}
.table-preview__table th,
.table-preview__table td {
  padding: 0.65rem 0.9rem;
  text-align: left;
  font-size: 0.9rem;
  color: #1f2937;
}
.table-preview__table td {
  font-variant-numeric: tabular-nums;
}
.table-preview__table tbody tr + tr {
  border-top: 1px solid rgba(148, 163, 184, 0.2);
}

.database-view__empty {
  margin: 0;
  text-align: center;
  color: #64748b;
}

.database-view__raw {
  display: flex;
  flex-direction: column;
  gap: 1.25rem;
}

.database-view__raw-header h2 {
  margin: 0;
  font-size: 1.35rem;
}

.database-view__raw-header p {
  margin: 0.35rem 0 0;
  color: #475569;
}

.database-view__raw-code {
  margin: 0;
  padding: 1.25rem 1.5rem;
  background: rgba(15, 23, 42, 0.85);
  border-radius: 18px;
  color: #e2e8f0;
  font-family: 'JetBrains Mono', 'Fira Code', 'Source Code Pro', monospace;
  font-size: 0.95rem;
  overflow-x: auto;
  line-height: 1.6;
}

.database-view__raw-placeholder {
  margin: 0;
  text-align: center;
  color: #64748b;
  font-style: italic;
}

@keyframes shimmer {
  0% {
    background-position: -200% 0;
  }
  100% {
    background-position: 200% 0;
  }
}

@keyframes spin {
  from {
    transform: rotate(0deg);
  }
  to {
    transform: rotate(360deg);
  }
}

@media (max-width: 640px) {
  .database-view {
    padding: 1.75rem;
    border-radius: 22px;
  }

  .database-view__header {
    flex-direction: column;
    align-items: flex-start;
  }

  .database-view__refresh {
    margin-left: 0;
  }

  .database-view__tabs {
    width: 100%;
    justify-content: center;
  }
<<<<<<< HEAD

  .database-view__table-grid {
    grid-template-columns: 1fr;
  }
=======
>>>>>>> dfd64c0b
}
</style><|MERGE_RESOLUTION|>--- conflicted
+++ resolved
@@ -109,117 +109,6 @@
       <p v-if="!loading && !hasData && !error" class="database-view__empty">
         未检索到业务数据库，请确认配置是否正确。
       </p>
-<<<<<<< HEAD
-    </section>
-
-    <section
-      v-else-if="activeTab === 'table'"
-      class="database-view__panel"
-      role="tabpanel"
-      id="database-panel-table"
-      aria-labelledby="database-tab-table"
-    >
-      <section v-if="loading" class="database-view__skeleton">
-        <div class="database-view__skeleton-card" v-for="index in 2" :key="index"></div>
-      </section>
-
-      <section v-if="hasData" class="database-view__table-grid">
-        <article v-for="database in tableViewDatabases" :key="database.name" class="database-table-card">
-          <header class="database-table-card__header">
-            <h3>{{ database.name }}</h3>
-            <p>{{ database.table_count }} 张表 · {{ formatNumber(database.total_rows) }} 行</p>
-          </header>
-
-          <table class="database-table" role="grid">
-            <thead>
-              <tr>
-                <th scope="col">表名</th>
-                <th scope="col" class="database-table__count">数据量</th>
-                <th scope="col" class="database-table__status">状态</th>
-              </tr>
-            </thead>
-            <tbody>
-              <tr v-for="table in database.tables" :key="table.name">
-                <th scope="row">{{ table.name }}</th>
-                <td class="database-table__count">
-                  {{ table.error ? '—' : formatNumber(table.record_count) }}
-                </td>
-                <td class="database-table__status">
-                  <span v-if="table.error" class="database-table__status--error">{{ table.error }}</span>
-                  <span v-else class="database-table__status--success">正常</span>
-                </td>
-              </tr>
-              <tr v-if="!database.tables.length">
-                <td colspan="3" class="database-table__empty">该库暂无业务表。</td>
-              </tr>
-            </tbody>
-          </table>
-        </article>
-      </section>
-
-      <p v-if="!loading && !hasData && !error" class="database-view__empty">
-        未检索到业务数据库，请确认配置是否正确。
-      </p>
-    </section>
-
-    <section
-      v-else-if="activeTab === 'preview'"
-      class="database-view__panel"
-      role="tabpanel"
-      id="database-panel-preview"
-      aria-labelledby="database-tab-preview"
-    >
-      <section v-if="loading" class="database-view__skeleton">
-        <div class="database-view__skeleton-card" v-for="index in 2" :key="index"></div>
-      </section>
-
-      <section v-if="hasData" class="database-view__preview">
-        <article v-for="database in tableViewDatabases" :key="database.name" class="database-preview-card">
-          <header class="database-preview-card__header">
-            <h3>{{ database.name }}</h3>
-            <p>{{ database.table_count }} 张表 · {{ formatNumber(database.total_rows) }} 行</p>
-          </header>
-          <p class="database-preview-card__hint">预览最近 5 条数据，快速确认字段与内容是否正确。</p>
-
-          <div v-for="table in database.tables" :key="table.name" class="table-preview">
-            <header class="table-preview__header">
-              <h4>{{ table.name }}</h4>
-              <span class="table-preview__meta">
-                {{ table.error ? '查询失败' : `${formatNumber(table.record_count)} 行` }}
-              </span>
-            </header>
-            <p v-if="table.error" class="table-preview__error">{{ table.error }}</p>
-            <p v-else-if="table.preview_error" class="table-preview__error">{{ table.preview_error }}</p>
-            <p v-else-if="!table.preview || !table.preview.rows.length" class="table-preview__empty">
-              暂无可预览的数据。
-            </p>
-            <div v-else class="table-preview__table-wrapper">
-              <table class="table-preview__table">
-                <thead>
-                  <tr>
-                    <th v-for="column in table.preview.columns" :key="column" scope="col">
-                      {{ column }}
-                    </th>
-                  </tr>
-                </thead>
-                <tbody>
-                  <tr v-for="(row, rowIndex) in table.preview.rows" :key="rowIndex">
-                    <td v-for="column in table.preview.columns" :key="column">
-                      {{ formatPreviewValue(row[column]) }}
-                    </td>
-                  </tr>
-                </tbody>
-              </table>
-            </div>
-          </div>
-        </article>
-      </section>
-
-      <p v-if="!loading && !hasData && !error" class="database-view__empty">
-        未检索到业务数据库，请确认配置是否正确。
-      </p>
-=======
->>>>>>> dfd64c0b
     </section>
 
     <section
@@ -901,12 +790,5 @@
     width: 100%;
     justify-content: center;
   }
-<<<<<<< HEAD
-
-  .database-view__table-grid {
-    grid-template-columns: 1fr;
-  }
-=======
->>>>>>> dfd64c0b
 }
 </style>